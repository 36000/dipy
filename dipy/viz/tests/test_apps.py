import os
import numpy as np
import numpy.testing as npt
import pytest
from dipy.tracking.streamline import Streamlines
from dipy.testing.decorators import xvfb_it, use_xvfb
from dipy.utils.optpkg import optional_package
from dipy.data import DATA_DIR

fury, has_fury, setup_module = optional_package('fury')

if has_fury:
    from dipy.viz.app import horizon

skip_it = use_xvfb == 'skip'

<<<<<<< HEAD
=======

@pytest.mark.skipif(True, reason="we will have to skip this as creates issues"
                                 " with xvfb (XIO error)")
def test_horizon_events():
>>>>>>> 1fb90ab8

@npt.dec.skipif(skip_it or not has_fury)
def test_horizon_events():
    affine = np.diag([2., 1, 1, 1]).astype('f8')
    data = 255 * np.random.rand(150, 150, 150)
    images = [(data, affine)]
    # images = None
    from dipy.segment.tests.test_bundles import setup_module
    setup_module()
    from dipy.segment.tests.test_bundles import f1
    streamlines = f1.copy()
    tractograms = [streamlines]

<<<<<<< HEAD
    enable = [4]

    if 1 in enable: # just close the window
        fname = os.path.join(DATA_DIR, 'record_01.log.gz')

        horizon(tractograms=tractograms, images=images, pams=None,
                cluster=True, cluster_thr=5.0,
                random_colors=False, length_gt=0, length_lt=np.inf,
                clusters_gt=0, clusters_lt=np.inf,
                world_coords=True, interactive=True, out_png='tmp.png',
                recorded_events=fname)

    if 2 in enable: # just zoom and close
        fname = os.path.join(DATA_DIR, 'record_02.log.gz')

        horizon(tractograms=tractograms, images=images, pams=None,
                cluster=True, cluster_thr=5.0,
                random_colors=False, length_gt=0, length_lt=np.inf,
                clusters_gt=0, clusters_lt=np.inf,
                world_coords=True, interactive=True, out_png='tmp.png',
                recorded_events=fname)

    if 3 in enable: # select all centroids and expand and everything else
        # save a trk at the end
        fname = os.path.join(DATA_DIR, 'record_03.log.gz')

        horizon(tractograms=tractograms, images=images, pams=None,
                cluster=True, cluster_thr=5.0,
                random_colors=False, length_gt=0, length_lt=np.inf,
                clusters_gt=0, clusters_lt=np.inf,
                world_coords=True, interactive=True, out_png='tmp.png',
                recorded_events=fname)
        # npt.assert_equal(os.path.exists('tmp.trk'), True)
        # npt.assert_equal(os.stat('tmp.trk').st_size > 0, True)
        # os.remove('tmp.trk')

    if 4 in enable: # select all centroids and expand and everything else
        # save a trk at the end
        fname = os.path.join(DATA_DIR, 'record_04.log.gz')

        horizon(tractograms=tractograms, images=images, pams=None,
                cluster=True, cluster_thr=5.0,
                random_colors=False, length_gt=0, length_lt=np.inf,
                clusters_gt=0, clusters_lt=np.inf,
                world_coords=True, interactive=True, out_png='tmp.png',
                recorded_events=fname)


@npt.dec.skipif(skip_it or not has_fury)
=======

@pytest.mark.skipif(True, reason="we will have to skip this as creates issues"
                                 " with xvfb (XIO error)")
def test_horizon_events2():

    affine = np.diag([2., 1, 1, 1]).astype('f8')
    data = 255 * np.random.rand(150, 150, 150)
    images = [(data, affine)]
    from dipy.segment.tests.test_bundles import f1
    streamlines = f1.copy()
    tractograms = [streamlines]
    fname = os.path.join(DATA_DIR, 'record_02.log.gz')
    horizon(tractograms, images=images, cluster=False, cluster_thr=5,
            random_colors=False, length_lt=np.inf, length_gt=0,
            clusters_lt=np.inf, clusters_gt=0,
            world_coords=True, interactive=True, recorded_events=fname)


@pytest.mark.skipif(skip_it or not has_fury, reason='Requires FURY')
>>>>>>> 1fb90ab8
def test_horizon():

    s1 = 10 * np.array([[0, 0, 0],
                        [1, 0, 0],
                        [2, 0, 0],
                        [3, 0, 0],
                        [4, 0, 0]], dtype='f8')

    s2 = 10 * np.array([[0, 0, 0],
                        [0, 1, 0],
                        [0, 2, 0],
                        [0, 3, 0],
                        [0, 4, 0]], dtype='f8')

    s3 = 10 * np.array([[0, 0, 0],
                        [1, 0.2, 0],
                        [2, 0.2, 0],
                        [3, 0.2, 0],
                        [4, 0.2, 0]], dtype='f8')

    streamlines = Streamlines()
    streamlines.append(s1)
    streamlines.append(s2)
    streamlines.append(s3)

    # only tractograms
    tractograms = [streamlines]
    images = None
    horizon(tractograms, images=images, cluster=True, cluster_thr=5,
            random_colors=False, length_lt=np.inf, length_gt=0,
            clusters_lt=np.inf, clusters_gt=0,
            world_coords=True, interactive=False)

    affine = np.diag([2., 1, 1, 1]).astype('f8')
    data = 255 * np.random.rand(150, 150, 150)
    images = [(data, affine)]

    # tractograms in native coords (not supported for now)
    with npt.assert_raises(ValueError) as ve:
        horizon(tractograms, images=images, cluster=True, cluster_thr=5,
                random_colors=False, length_lt=np.inf, length_gt=0,
                clusters_lt=np.inf, clusters_gt=0,
                world_coords=False, interactive=False)

    msg = 'Currently native coordinates are not supported for streamlines'
    npt.assert_(msg in str(ve.exception))

    # only images
    tractograms = None
    horizon(tractograms, images=images, cluster=True, cluster_thr=5,
            random_colors=False, length_lt=np.inf, length_gt=0,
            clusters_lt=np.inf, clusters_gt=0,
            world_coords=True, interactive=False)

    # no clustering tractograms and images
    horizon(tractograms, images=images, cluster=False, cluster_thr=5,
            random_colors=False, length_lt=np.inf, length_gt=0,
            clusters_lt=np.inf, clusters_gt=0,
            world_coords=True, interactive=False)


if __name__ == '__main__':

    test_horizon_events()
    # test_horizon()



<|MERGE_RESOLUTION|>--- conflicted
+++ resolved
@@ -14,13 +14,6 @@
 
 skip_it = use_xvfb == 'skip'
 
-<<<<<<< HEAD
-=======
-
-@pytest.mark.skipif(True, reason="we will have to skip this as creates issues"
-                                 " with xvfb (XIO error)")
-def test_horizon_events():
->>>>>>> 1fb90ab8
 
 @npt.dec.skipif(skip_it or not has_fury)
 def test_horizon_events():
@@ -34,7 +27,6 @@
     streamlines = f1.copy()
     tractograms = [streamlines]
 
-<<<<<<< HEAD
     enable = [4]
 
     if 1 in enable: # just close the window
@@ -84,27 +76,6 @@
 
 
 @npt.dec.skipif(skip_it or not has_fury)
-=======
-
-@pytest.mark.skipif(True, reason="we will have to skip this as creates issues"
-                                 " with xvfb (XIO error)")
-def test_horizon_events2():
-
-    affine = np.diag([2., 1, 1, 1]).astype('f8')
-    data = 255 * np.random.rand(150, 150, 150)
-    images = [(data, affine)]
-    from dipy.segment.tests.test_bundles import f1
-    streamlines = f1.copy()
-    tractograms = [streamlines]
-    fname = os.path.join(DATA_DIR, 'record_02.log.gz')
-    horizon(tractograms, images=images, cluster=False, cluster_thr=5,
-            random_colors=False, length_lt=np.inf, length_gt=0,
-            clusters_lt=np.inf, clusters_gt=0,
-            world_coords=True, interactive=True, recorded_events=fname)
-
-
-@pytest.mark.skipif(skip_it or not has_fury, reason='Requires FURY')
->>>>>>> 1fb90ab8
 def test_horizon():
 
     s1 = 10 * np.array([[0, 0, 0],
