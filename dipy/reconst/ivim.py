""" Classes and functions for fitting ivim model """
from __future__ import division, print_function, absolute_import

import numpy as np
from scipy.optimize import least_squares, differential_evolution
import warnings
from dipy.reconst.base import ReconstModel
from dipy.reconst.multi_voxel import multi_voxel_fit
from dipy.utils.optpkg import optional_package
cvxpy, have_cvxpy, _ = optional_package("cvxpy")


# global variable for bounding least_squares in both models
BOUNDS = ([0., 0., 0., 0.], [np.inf, .2, 1., 1.])


def ivim_prediction(params, gtab):
    """The Intravoxel incoherent motion (IVIM) model function.

    Parameters
    ----------
    params : array
        An array of IVIM parameters - [S0, f, D_star, D].

    gtab : GradientTable class instance
        Gradient directions and bvalues.

    S0 : float, optional
        This has been added just for consistency with the existing
        API. Unlike other models, IVIM predicts S0 and this is over written
        by the S0 value in params.

    Returns
    -------
    S : array
        An array containing the IVIM signal estimated using given parameters.
    """
    b = gtab.bvals
    S0, f, D_star, D = params

    S = S0 * (f * np.exp(-b * D_star) + (1 - f) * np.exp(-b * D))

    return S


def _ivim_error(params, gtab, signal):
    """Error function to be used in fitting the IVIM model.

    Parameters
    ----------
    params : array
        An array of IVIM parameters - [S0, f, D_star, D]

    gtab : GradientTable class instance
        Gradient directions and bvalues.

    signal : array
        Array containing the actual signal values.

    Returns
    -------
    residual : array
        An array containing the difference between actual and estimated signal.
    """
    residual = signal - ivim_prediction(params, gtab)
    return residual


def f_D_star_prediction(params, gtab, S0, D):
    """Function used to predict IVIM signal when S0 and D are known
    by considering f and D_star as the unknown parameters.

    Parameters
    ----------
    params : array
        The value of f and D_star.

    gtab : GradientTable class instance
        Gradient directions and bvalues.

    S0 : float
        The parameters S0 obtained from a linear fit.

    D : float
        The parameters D obtained from a linear fit.

    Returns
    -------
    S : array
        An array containing the IVIM signal estimated using given parameters.
    """
    f, D_star = params
    b = gtab.bvals
    S = S0 * (f * np.exp(-b * D_star) + (1 - f) * np.exp(-b * D))
    return S


def f_D_star_error(params, gtab, signal, S0, D):
    """Error function used to fit f and D_star keeping S0 and D fixed

    Parameters
    ----------
    params : array
        The value of f and D_star.

    gtab : GradientTable class instance
        Gradient directions and bvalues.

    signal : array
        Array containing the actual signal values.

    S0 : float
        The parameters S0 obtained from a linear fit.

    D : float
        The parameters D obtained from a linear fit.

    Returns
    -------
    residual : array
        An array containing the difference of actual and estimated signal.
    """
    f, D_star = params
    return signal - f_D_star_prediction([f, D_star], gtab, S0, D)


def ivim_model_selector(gtab, fit_method='trr', **kwargs):
    """
    Selector function to switch between the 2-stage Trust-Region Reflective
    based NLLS fitting method (also containing the linear fit): `trr` and the
    Variable Projections based fitting method: `varpro`.

    Parameters
    ----------
    fit_method : string, optional
        The value fit_method can either be 'trr' or 'varpro'.
        default : trr

    """
    bounds_warning = 'Bounds for this fit have been set from experiments '
<<<<<<< HEAD
    bounds_warning += 'and literature survey. To change the bounds, please '
    bounds_warning += 'input your bounds in model definition...'
=======
    boundsWarning += 'and literature survey. To change the bounds, please '
    boundsWarning += 'input your bounds in model definition...'
>>>>>>> ba978fa7

    if fit_method.lower() == 'trr':
        warnings.warn(bounds_warning, UserWarning)
        return IvimModelTRR(gtab, **kwargs)

    elif fit_method.lower() == 'varpro':
        warnings.warn(bounds_warning, UserWarning)
        return IvimModelVP(gtab, **kwargs)

    else:
        opt_msg = 'The fit_method option chosen was not correct. '
        opt_msg += 'Using fit_method: TRR instead...'
        warnings.warn(opt_msg, UserWarning)
        return IvimModelTRR(gtab, **kwargs)


IvimModel = ivim_model_selector


class IvimModelTRR(ReconstModel):
    """Ivim model
    """
    def __init__(self, gtab, split_b_D=400.0, split_b_S0=200., bounds=None,
                 two_stage=True, tol=1e-15,
                 x_scale=[1000., 0.1, 0.001, 0.0001],
                 gtol=1e-15, ftol=1e-15, eps=1e-15, maxiter=1000):

        r"""
        Initialize an IVIM model.

        The IVIM model assumes that biological tissue includes a volume
        fraction 'f' of water flowing with a pseudo-diffusion coefficient
        D* and a fraction (1-f) of static (diffusion only), intra and
        extracellular water, with a diffusion coefficient D. In this model
        the echo attenuation of a signal in a single voxel can be written as

            .. math::

            S(b) = S_0[f*e^{(-b*D\*)} + (1-f)e^{(-b*D)}]

            Where:
            .. math::

            S_0, f, D\* and D are the IVIM parameters.

        Parameters
        ----------
        gtab : GradientTable class instance
            Gradient directions and bvalues

        split_b_D : float, optional
            The b-value to split the data on for two-stage fit. This will be
            used while estimating the value of D. The assumption is that at
            higher b values the effects of perfusion is less and hence the
            signal can be approximated as a mono-exponential decay.
            default : 400.

        split_b_S0 : float, optional
            The b-value to split the data on for two-stage fit for estimation
            of S0 and initial guess for D_star. The assumption here is that
            at low bvalues the effects of perfusion are more.
            default : 200.

        bounds : tuple of arrays with 4 elements, optional
            Bounds to constrain the fitted model parameters. This is only
            supported for Scipy version > 0.17. When using a older Scipy
            version, this function will raise an error if bounds are different
            from None. This parameter is also used to fill nan values for out
            of bounds parameters in the `IvimFit` class using the method
            fill_na. default : ([0., 0., 0., 0.], [np.inf, .3, 1., 1.])

        two_stage : bool
            Argument to specify whether to perform a non-linear fitting of all
            parameters after the linear fitting by splitting the data based on
            bvalues. This gives more accurate parameters but takes more time.
            The linear fit can be used to get a quick estimation of the
            parameters. default : False

        tol : float, optional
            Tolerance for convergence of minimization.
            default : 1e-15

        x_scale : array, optional
            Scaling for the parameters. This is passed to `least_squares` which
            is only available for Scipy version > 0.17.
            default: [1000, 0.01, 0.001, 0.0001]

        gtol : float, optional
            Tolerance for termination by the norm of the gradient.
            default : 1e-15

        ftol : float, optional
            Tolerance for termination by the change of the cost function.
            default : 1e-15

        eps : float, optional
            Step size used for numerical approximation of the jacobian.
            default : 1e-15

        maxiter : int, optional
            Maximum number of iterations to perform.
            default : 1000

        References
        ----------
        .. [1] Le Bihan, Denis, et al. "Separation of diffusion and perfusion
               in intravoxel incoherent motion MR imaging." Radiology 168.2
               (1988): 497-505.
        .. [2] Federau, Christian, et al. "Quantitative measurement of brain
               perfusion with intravoxel incoherent motion MR imaging."
               Radiology 265.3 (2012): 874-881.
        """
        if not np.any(gtab.b0s_mask):
            e_s = "No measured signal at bvalue == 0."
            e_s += "The IVIM model requires signal measured at 0 bvalue"
            raise ValueError(e_s)

        if gtab.b0_threshold > 0:
            b0_s = "The IVIM model requires a measurement at b==0. As of "
            b0_s += "version 0.15, the default b0_threshold for the "
            b0_s += "GradientTable object is set to 50, so if you used the "
            b0_s += "default settings to initialize the gtab input to the "
            b0_s += "IVIM model, you may have provided a gtab with "
            b0_s += "b0_threshold larger than 0. Please initialize the gtab "
            b0_s += "input with b0_threshold=0"
            raise ValueError(b0_s)

        ReconstModel.__init__(self, gtab)
        self.split_b_D = split_b_D
        self.split_b_S0 = split_b_S0
        self.bounds = bounds
        self.two_stage = two_stage
        self.tol = tol
        self.options = {'gtol': gtol, 'ftol': ftol,
                        'eps': eps, 'maxiter': maxiter}
        self.x_scale = x_scale

        self.bounds = bounds or BOUNDS

    @multi_voxel_fit
    def fit(self, data):
        """ Fit method of the IvimModelTRR class.

        The fitting takes place in the following steps: Linear fitting for D
        (bvals > `split_b_D` (default: 400)) and store S0_prime. Another linear
        fit for S0 (bvals < split_b_S0 (default: 200)). Estimate f using
        1 - S0_prime/S0. Use non-linear least squares to fit D_star and f.

        We do a final non-linear fitting of all four parameters and select the
        set of parameters which make sense physically. The criteria for
        selecting a particular set of parameters is checking the
        pseudo-perfusion fraction. If the fraction is more than `f_threshold`
        (default: 25%), we will reject the solution obtained from non-linear
        least squares fitting and consider only the linear fit.


        Parameters
        ----------
        data : array
            The measured signal from one voxel. A multi voxel decorator
            will be applied to this fit method to scale it and apply it
            to multiple voxels.


        Returns
        -------
        IvimFit object
        """
        # Get S0_prime and D - parameters assuming a single exponential decay
        # for signals for bvals greater than `split_b_D`
        S0_prime, D = self.estimate_linear_fit(
            data, self.split_b_D, less_than=False)

        # Get S0 and D_star_prime - parameters assuming a single exponential
        # decay for for signals for bvals greater than `split_b_S0`.

        S0, D_star_prime = self.estimate_linear_fit(data, self.split_b_S0,
                                                    less_than=True)
        # Estimate f
        f_guess = 1 - S0_prime / S0

        # Fit f and D_star using leastsq.
        params_f_D_star = [f_guess, D_star_prime]
        f, D_star = self.estimate_f_D_star(params_f_D_star, data, S0, D)
        params_linear = np.array([S0, f, D_star, D])
        # Fit parameters again if two_stage flag is set.
        if self.two_stage:
            params_two_stage = self._leastsq(data, params_linear)
            bounds_violated = ~(np.all(params_two_stage >= self.bounds[0]) and
                                (np.all(params_two_stage <= self.bounds[1])))
            if bounds_violated:
                warningMsg = "Bounds are violated for leastsq fitting. "
                warningMsg += "Returning parameters from linear fit"
                warnings.warn(warningMsg, UserWarning)
                return IvimFit(self, params_linear)
            else:
                return IvimFit(self, params_two_stage)
        else:
            return IvimFit(self, params_linear)

    def estimate_linear_fit(self, data, split_b, less_than=True):
        """Estimate a linear fit by taking log of data.

        Parameters
        ----------
        data : array
            An array containing the data to be fit

        split_b : float
            The b value to split the data

        less_than : bool
            If True, splitting occurs for bvalues less than split_b

        Returns
        -------
        S0 : float
            The estimated S0 value. (intercept)

        D : float
            The estimated value of D.
        """
        if less_than:
            bvals_split = self.gtab.bvals[self.gtab.bvals <= split_b]
            D, neg_log_S0 = np.polyfit(bvals_split,
                                       -np.log(data[self.gtab.bvals <=
                                                    split_b]), 1)
        else:
            bvals_split = self.gtab.bvals[self.gtab.bvals >= split_b]
            D, neg_log_S0 = np.polyfit(bvals_split,
                                       -np.log(data[self.gtab.bvals >=
                                                    split_b]), 1)

        S0 = np.exp(-neg_log_S0)
        return S0, D

    def estimate_f_D_star(self, params_f_D_star, data, S0, D):
        """Estimate f and D_star using the values of all the other parameters
        obtained from a linear fit.

        Parameters
        ----------
        params_f_D_star: array
            An array containing the value of f and D_star.

        data : array
            Array containing the actual signal values.

        S0 : float
            The parameters S0 obtained from a linear fit.

        D : float
            The parameters D obtained from a linear fit.

        Returns
        -------
        f : float
           Perfusion fraction estimated from the fit.
        D_star :
            The value of D_star estimated from the fit.
        """
        gtol = self.options["gtol"]
        ftol = self.options["ftol"]
        xtol = self.tol
        maxfev = self.options["maxiter"]

        try:
            res = least_squares(f_D_star_error,
                                params_f_D_star,
                                bounds=((0., 0.), (self.bounds[1][1],
                                                   self.bounds[1][2])),
                                args=(self.gtab, data, S0, D),
                                ftol=ftol,
                                xtol=xtol,
                                gtol=gtol,
                                max_nfev=maxfev)
            f, D_star = res.x
            return f, D_star
        except ValueError:
            warningMsg = "x0 obtained from linear fitting is not feasibile"
            warningMsg += " as initial guess for leastsq while estimating "
            warningMsg += "f and D_star. Using parameters from the "
            warningMsg += "linear fit."
            warnings.warn(warningMsg, UserWarning)
            f, D_star = params_f_D_star
            return f, D_star

    def predict(self, ivim_params, gtab, S0=1.):
        """
        Predict a signal for this IvimModel class instance given parameters.

        Parameters
        ----------
        ivim_params : array
            The ivim parameters as an array [S0, f, D_star and D]

        gtab : GradientTable class instance
            Gradient directions and bvalues.

        S0 : float, optional
            This has been added just for consistency with the existing
            API. Unlike other models, IVIM predicts S0 and this is over written
            by the S0 value in params.

        Returns
        -------
        ivim_signal : array
            The predicted IVIM signal using given parameters.
        """
        return ivim_prediction(ivim_params, gtab)

    def _leastsq(self, data, x0):
        """Use leastsq to find ivim_params

        Parameters
        ----------
        data : array, (len(bvals))
            An array containing the signal from a voxel.
            If the data was a 3D image of 10x10x10 grid with 21 bvalues,
            the multi_voxel decorator will run the single voxel fitting
            on all the 1000 voxels to get the parameters in
            IvimFit.model_paramters. The shape of the parameter array
            will be (data[:-1], 4).

        x0 : array
            Initial guesses for the parameters S0, f, D_star and D
            calculated using a linear fitting.

        Returns
        -------
        x0 : array
            Estimates of the parameters S0, f, D_star and D.
        """
        gtol = self.options["gtol"]
        ftol = self.options["ftol"]
        xtol = self.tol
        maxfev = self.options["maxiter"]
        bounds = self.bounds

        try:
            res = least_squares(_ivim_error,
                                x0,
                                bounds=bounds,
                                ftol=ftol,
                                xtol=xtol,
                                gtol=gtol,
                                max_nfev=maxfev,
                                args=(self.gtab, data),
                                x_scale=self.x_scale)
            ivim_params = res.x
            if np.all(np.isnan(ivim_params)):
                return np.array([-1, -1, -1, -1])
            return ivim_params
        except ValueError:
            warningMsg = "x0 is unfeasible for leastsq fitting."
            warningMsg += " Returning x0 values from the linear fit."
            warnings.warn(warningMsg, UserWarning)
            return x0


class IvimModelVP(ReconstModel):

    def __init__(self, gtab, bounds=None, maxiter=10, xtol=1e-8):
        r""" Initialize an IvimModelVP class.

        The IVIM model assumes that biological tissue includes a volume
        fraction 'f' of water flowing with a pseudo-diffusion coefficient
        D* and a fraction (1-f: treated as a separate fraction in the variable
        projection method) of static (diffusion only), intra and
        extracellular water, with a diffusion coefficient D. In this model
        the echo attenuation of a signal in a single voxel can be written as

            .. math::

            S(b) = S_0*[f*e^{(-b*D\*)} + (1-f)e^{(-b*D)}]

            Where:
            .. math::

            S_0, f, D\* and D are the IVIM parameters.


        maxiter: int, optional
            Maximum number of iterations for the Differential Evolution in
            SciPy.
            default : 10

        xtol : float, optional
            Tolerance for convergence of minimization.
            default : 1e-8

        References
        ----------
        .. [1] Le Bihan, Denis, et al. "Separation of diffusion and perfusion
               in intravoxel incoherent motion MR imaging." Radiology 168.2
               (1988): 497-505.
        .. [2] Federau, Christian, et al. "Quantitative measurement of brain
               perfusion with intravoxel incoherent motion MR imaging."
               Radiology 265.3 (2012): 874-881.
        .. [3] Fadnavis, Shreyas et.al. "MicroLearn: Framework for machine
               learning, reconstruction, optimization and microstructure
               modeling, Proceedings of: International Society of Magnetic
               Resonance in Medicine (ISMRM), Montreal, Canada, 2019.
        """

        self.maxiter = maxiter
        self.xtol = xtol
        self.bvals = gtab.bvals
        self.yhat_perfusion = np.zeros(self.bvals.shape[0])
        self.yhat_diffusion = np.zeros(self.bvals.shape[0])
        self.exp_phi1 = np.zeros((self.bvals.shape[0], 2))
        self.bounds = bounds or (BOUNDS[0][1:], BOUNDS[1][1:])

    @multi_voxel_fit
    def fit(self, data, bounds_de=None):
        r""" Fit method of the IvimModelVP model class

        MicroLearn framework (VarPro)[1]_.

        The VarPro computes the IVIM parameters using the MIX approach.
        This algorithm uses three different optimizers. It starts with a
        differential evolution algorithm and fits the parameters in the
        power of exponentials. Then the fitted parameters in the first step are
        utilized to make a linear convex problem. Using a convex optimization,
        the volume fractions are determined. Then the last step is non linear
        least square fitting on all the parameters. The results of the first
        and second step are utilized as the initial values for the last step
        of the algorithm. (see [1]_ and [2]_ for a comparison and a through
        discussion).

        References
        ----------
        .. [1] Fadnavis, Shreyas et.al. "MicroLearn: Framework for machine
               learning, reconstruction, optimization and microstructure
               modeling, Proceedings of: International Society of Magnetic
               Resonance in Medicine (ISMRM), Montreal, Canada, 2019.
        .. [2] Farooq, Hamza, et al. "Microstructure Imaging of Crossing (MIX)
               White Matter Fibers from diffusion MRI." Scientific reports 6
               (2016).

        """
        data_max = data.max()
        data = data / data_max
        b = self.bvals

        # Setting up the bounds for differential_evolution
        bounds_de = np.array([(0.005, 0.01), (10**-4, 0.001)])

        # Optimizer #1: Differential Evolution
        res_one = differential_evolution(self.stoc_search_cost, bounds_de,
                                         maxiter=self.maxiter, args=(data,),
                                         disp=False, polish=True, popsize=28)
        x = res_one.x
        phi = self.phi(x)

        # Optimizer #2: Convex Optimizer
        f = self.cvx_fit(data, phi)
        x_f = self.x_and_f_to_x_f(x, f)

        # Setting up the bounds for least_squares
        bounds = self.bounds

        # Optimizer #3: Nonlinear-Least Squares
        res = least_squares(self.nlls_cost, x_f, bounds=(bounds),
                            xtol=self.xtol, args=(data,))
        result = res.x
        f_est = result[0]
        D_star_est = result[1]
        D_est = result[2]

        S0 = data / (f_est * np.exp(-b * D_star_est) + (1 - f_est) *
                     np.exp(-b * D_est))
        S0_est = S0 * data_max

        # final result containing the four fit parameters: S0, f, D* and D
        result = np.insert(result, 0, np.mean(S0_est), axis=0)
        return IvimFit(self, result)

    def stoc_search_cost(self, x, signal):
        """
        Cost function for differential evolution algorithm. Performs a
        stochastic search for the non-linear parameters 'x'. The objective
        funtion is calculated in the :func: `ivim_mix_cost_one`. The function
        constructs the parameters using :func: `phi`.

        Parameters
        ----------
        x : array
            input from the Differential Evolution optimizer.

        signal : array
            The signal values measured for this model.

        Returns
        -------
        :func: `ivim_mix_cost_one`

        """
        phi = self.phi(x)
        return self.ivim_mix_cost_one(phi, signal)

    def ivim_mix_cost_one(self, phi, signal):
        """
        Constructs the objective for the :func: `stoc_search_cost`.

        First calculates the Moore-Penrose inverse of the input `phi` and takes
        a dot product with the measured signal. The result obtained is again
        multiplied with `phi` to complete the projection of the variable into
        a transformed space. (see [1]_ and [2]_ for thorough discussion on
        Variable Projections and relevant cost functions).

        Parameters
        ----------
        phi : array
            Returns an array calculated from :func: `Phi`.

        signal : array
            The signal values measured for this model.

        Returns
        -------
        (signal -  S)^T(signal -  S)

        Notes
        --------
        to make cost function for Differential Evolution algorithm:
        .. math::

            (signal -  S)^T(signal -  S)

        References
        ----------
        .. [1] Fadnavis, Shreyas et.al. "MicroLearn: Framework for machine
               learning, reconstruction, optimization and microstructure
               modeling, Proceedings of: International Society of Magnetic
               Resonance in Medicine (ISMRM), Montreal, Canada, 2019.
        .. [2] Farooq, Hamza, et al. "Microstructure Imaging of Crossing (MIX)
               White Matter Fibers from diffusion MRI." Scientific reports 6
               (2016).

        """
        # Moore-Penrose
        phi_mp = np.dot(np.linalg.inv(np.dot(phi.T, phi)), phi.T)
        f = np.dot(phi_mp, signal)
        yhat = np.dot(phi, f)  # - sigma
        return np.dot((signal - yhat).T, signal - yhat)

    def cvx_fit(self, signal, phi):
        """
        Performs the constrained search for the linear parameters `f` after
        the estimation of `x` is done. Estimation of the linear parameters `f`
        is a constrained linear least-squares optimization problem solved by
        using a convex optimizer from cvxpy. The IVIM equation contains two
        parameters that depend on the same volume fraction. Both are estimated
        as separately in the convex optimizer.

        Parameters
        ----------
        phi : array
            Returns an array calculated from :func: `phi`.

        signal : array
            The signal values measured for this model.

        Returns
        -------
        f1, f2 (volume fractions)

        Notes
        --------
        cost function for differential evolution algorithm:

        .. math::

            minimize(norm((signal)- (phi*f)))
        """

        # Create four scalar optimization variables.
        f = cvxpy.Variable(2)
        # Create four constraints.
        constraints = [cvxpy.sum(f) == 1,
                       f[0] >= 0.011,
                       f[1] >= 0.011,
                       f[0] <= 0.29,
                       f[1] <= 0.89]

        # Form objective.
        obj = cvxpy.Minimize(cvxpy.sum(cvxpy.square(phi * f - signal)))

        # Form and solve problem.
        prob = cvxpy.Problem(obj, constraints)
        prob.solve()  # Returns the optimal value.
        return np.array(f.value)

    def nlls_cost(self, x_f, signal):
        """
        Cost function for the least square problem. The cost function is used
        in the Least Squares function of SciPy in :func: `fit`. It guarantees
        that stopping point of the algorithm is at least a stationary point
        with reduction in the the number of iterations required by the
        differential evolution optimizer.

        Parameters
        ----------
        x_f : array
            Contains the parameters 'x' and 'f' combines in the same array.

        signal : array
            The signal values measured for this model.

        Returns
        -------
        sum{(signal -  phi*f)^2}

        Notes
        --------
        cost function for the least square problem.

        .. math::

            sum{(signal -  phi*f)^2}
        """

        x, f = self.x_f_to_x_and_f(x_f)
        f1 = np.array([f, 1 - f])
        phi = self.phi(x)
        return np.sum((np.dot(phi, f1) - signal) ** 2)

    def x_f_to_x_and_f(self, x_f):
        """
        Splits the array of parameters in x_f to 'x' and 'f' for performing
        a search on the both of them independently using the Trust Region
        Method.

        Parameters
        ----------
        x_f : array
            Combined array of parameters 'x' and 'f' parameters.

        Returns
        -------
        x, f : array
            Splitted parameters into two separate arrays

        """
        x = np.zeros(2)
        f = x_f[0]
        x = x_f[1:3]
        return x, f

    def x_and_f_to_x_f(self, x, f):
        """
        Combines the array of parameters 'x' and 'f' into x_f for performing
        NLLS on the final stage of optimization.

        Parameters
        ----------
         x, f : array
            Splitted parameters into two separate arrays

        Returns
        -------
        x_f : array
            Combined array of parameters 'x' and 'f' parameters.

        """
        x_f = np.zeros(3)
        x_f[0] = f[0]
        x_f[1:3] = x
        return x_f

    def phi(self, x):
        """
        Creates a structure for the combining the diffusion and pseudo-
        diffusion by multipling with the bvals and then exponentiating each of
        the two components for fitting as per the IVIM- two compartment model.

        Parameters
        ----------
         x : array
            input from the Differential Evolution optimizer.

        Returns
        -------
        exp_phi1 : array
            Combined array of parameters perfusion/pseudo-diffusion
            and diffusion parameters.

        """
        self.yhat_perfusion = self.bvals * x[0]
        self.yhat_diffusion = self.bvals * x[1]
        self.exp_phi1[:, 0] = np.exp(-self.yhat_perfusion)
        self.exp_phi1[:, 1] = np.exp(-self.yhat_diffusion)
        return self.exp_phi1


class IvimFit(object):

    def __init__(self, model, model_params):
        """ Initialize a IvimFit class instance.
            Parameters
            ----------
            model : Model class
            model_params : array
                The parameters of the model. In this case it is an
                array of ivim parameters. If the fitting is done
                for multi_voxel data, the multi_voxel decorator will
                run the fitting on all the voxels and model_params
                will be an array of the dimensions (data[:-1], 4),
                i.e., there will be 4 parameters for each of the voxels.
        """
        self.model = model
        self.model_params = model_params

    def __getitem__(self, index):
        model_params = self.model_params
        N = model_params.ndim
        if type(index) is not tuple:
            index = (index,)
        elif len(index) >= model_params.ndim:
            raise IndexError("IndexError: invalid index")
        index = index + (slice(None),) * (N - len(index))
        return type(self)(self.model, model_params[index])

    @property
    def S0_predicted(self):
        return self.model_params[..., 0]

    @property
    def perfusion_fraction(self):
        return self.model_params[..., 1]

    @property
    def D_star(self):
        return self.model_params[..., 2]

    @property
    def D(self):
        return self.model_params[..., 3]

    @property
    def shape(self):
        return self.model_params.shape[:-1]

    def predict(self, gtab, S0=1.):
        """Given a model fit, predict the signal.

        Parameters
        ----------
        gtab : GradientTable class instance
               Gradient directions and bvalues

        S0 : float
            S0 value here is not necessary and will not be used to predict the
            signal. It has been added to conform to the structure of the
            predict method in multi_voxel which requires a keyword argument S0.

        Returns
        -------
        signal : array
            The signal values predicted for this model using its parameters.

        """
        return ivim_prediction(self.model_params, gtab)<|MERGE_RESOLUTION|>--- conflicted
+++ resolved
@@ -138,13 +138,8 @@
 
     """
     bounds_warning = 'Bounds for this fit have been set from experiments '
-<<<<<<< HEAD
     bounds_warning += 'and literature survey. To change the bounds, please '
     bounds_warning += 'input your bounds in model definition...'
-=======
-    boundsWarning += 'and literature survey. To change the bounds, please '
-    boundsWarning += 'input your bounds in model definition...'
->>>>>>> ba978fa7
 
     if fit_method.lower() == 'trr':
         warnings.warn(bounds_warning, UserWarning)
@@ -728,7 +723,7 @@
         constraints = [cvxpy.sum(f) == 1,
                        f[0] >= 0.011,
                        f[1] >= 0.011,
-                       f[0] <= 0.29,
+                       f[0] <= self.bounds[1][0],
                        f[1] <= 0.89]
 
         # Form objective.
